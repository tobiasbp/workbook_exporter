--- conflicted
+++ resolved
@@ -109,18 +109,11 @@
         # A dictionary mapping IDs to departments
         departments = {d['Id']:d for d in self.wb.get_departments()}
 
-<<<<<<< HEAD
-        # FIXME: Add jobs dictionary
-        # FIXME: Add customers dictionary
-=======
         # A dictionary mapping IDs to jobs
         jobs = {j['Id']:j for j in self.wb.get_jobs(Status=ACTIVE_JOBS)}
->>>>>>> b19352cc
 
         # Assume no problems with getting data from Workbook
         wb_error = False
-        
-        
 
 
         # Buckets for histograms
@@ -129,7 +122,7 @@
         profit_buckets = [0.2, 0.4, 0.6, 0.8]
         hours_sale_buckets = [500, 1000, 1500, 2000]
         hours_cost_buckets = [250, 500, 750, 1000]
-        
+
         # FIXME: Credit/Debit buckets should probably be currency dependant
         credit_buckets = [-50000, -25000, -10000, 0, 10000, 25000, 50000]
         debit_buckets = [-50000, -25000, -10000, 0, 10000, 25000, 50000, 100000]
@@ -140,7 +133,7 @@
 
         # Days to look in to the past for timeentries
         time_entry_days = 7
-        
+
         # TIME ENTRIES #
         # Time entries don't have ClientIds
         # FIxme: (We could look them up in jobs?)
